
#include "Common.h"

#include "Statistics.h"
#include "OpcodeDecoding.h"
#include "IndexGenerator.h"
#include "VertexShaderManager.h"
#include "PixelShaderManager.h"
#include "NativeVertexFormat.h"
#include "TextureCacheBase.h"
#include "RenderBase.h"
#include "BPStructs.h"

#include "VertexManagerBase.h"
#include "MainBase.h"
#include "VideoConfig.h"

VertexManager *g_vertex_manager;

u8 *VertexManager::s_pCurBufferPointer;
u8 *VertexManager::s_pBaseBufferPointer;
u8 *VertexManager::s_pEndBufferPointer;

VertexManager::VertexManager()
{
	LocalVBuffer.resize(MAXVBUFFERSIZE);
	s_pCurBufferPointer = s_pBaseBufferPointer = &LocalVBuffer[0];
	s_pEndBufferPointer = s_pBaseBufferPointer + LocalVBuffer.size();

	TIBuffer.resize(MAXIBUFFERSIZE);
	LIBuffer.resize(MAXIBUFFERSIZE);
	PIBuffer.resize(MAXIBUFFERSIZE);

	ResetBuffer();
}

VertexManager::~VertexManager()
{}

void VertexManager::ResetBuffer()
{
	s_pCurBufferPointer = s_pBaseBufferPointer;
	IndexGenerator::Start(GetTriangleIndexBuffer(), GetLineIndexBuffer(), GetPointIndexBuffer());
}

u32 VertexManager::GetRemainingSize()
{
	return (u32)(s_pEndBufferPointer - s_pCurBufferPointer);
}

void VertexManager::PrepareForAdditionalData(int primitive, u32 count, u32 stride)
{	
	u32 const needed_vertex_bytes = count * stride;
	
	if (needed_vertex_bytes > GetRemainingSize() || count > GetRemainingIndices(primitive))
	{
		Flush();
		
		if (needed_vertex_bytes > GetRemainingSize())
			ERROR_LOG(VIDEO, "VertexManager: Buffer not large enough for all vertices! "
				"Increase MAXVBUFFERSIZE or we need primitive breaking afterall.");
		if (count > GetRemainingIndices(primitive))
			ERROR_LOG(VIDEO, "VertexManager: Buffer not large enough for all indices! "
				"Increase MAXIBUFFERSIZE or we need primitive breaking afterall.");
	}
}

bool VertexManager::IsFlushed() const
{
	return s_pBaseBufferPointer == s_pCurBufferPointer;
}

u32 VertexManager::GetRemainingIndices(int primitive)
{
	switch (primitive)
	{
	case GX_DRAW_QUADS:
		return (MAXIBUFFERSIZE - IndexGenerator::GetTriangleindexLen()) / 6 * 4;
	case GX_DRAW_TRIANGLES:
		return (MAXIBUFFERSIZE - IndexGenerator::GetTriangleindexLen());
	case GX_DRAW_TRIANGLE_STRIP:
		return (MAXIBUFFERSIZE - IndexGenerator::GetTriangleindexLen()) / 3 + 2;
	case GX_DRAW_TRIANGLE_FAN:
		return (MAXIBUFFERSIZE - IndexGenerator::GetTriangleindexLen()) / 3 + 2;

	case GX_DRAW_LINES:
		return (MAXIBUFFERSIZE - IndexGenerator::GetLineindexLen());
	case GX_DRAW_LINE_STRIP:
		return (MAXIBUFFERSIZE - IndexGenerator::GetLineindexLen()) / 2 + 1;

	case GX_DRAW_POINTS:
		return (MAXIBUFFERSIZE - IndexGenerator::GetPointindexLen());

	default:
		return 0;
	}
}

void VertexManager::AddVertices(int primitive, u32 numVertices)
{
	if (numVertices <= 0)
		return;

	ADDSTAT(stats.thisFrame.numPrims, numVertices);
	INCSTAT(stats.thisFrame.numPrimitiveJoins);
	
	IndexGenerator::AddIndices(primitive, numVertices);
}

void VertexManager::Flush()
{
	if (g_vertex_manager->IsFlushed())
		return;
	
	// loading a state will invalidate BP, so check for it
	g_video_backend->CheckInvalidState();
	
<<<<<<< HEAD
	if (LocalVBuffer == s_pCurBufferPointer) return;
	if (Flushed) return;
	Flushed = true;	
=======
	VideoFifo_CheckEFBAccess();
	
>>>>>>> 8d5299c2
	g_vertex_manager->vFlush();
	
	g_vertex_manager->ResetBuffer();
}

// TODO: need to merge more stuff into VideoCommon to use this
#if (0)
void VertexManager::Flush()
{
#if defined(_DEBUG) || defined(DEBUGFAST) 
	PRIM_LOG("frame%d:\n texgen=%d, numchan=%d, dualtex=%d, ztex=%d, cole=%d, alpe=%d, ze=%d", g_ActiveConfig.iSaveTargetId, xfregs.numTexGens,
		xfregs.nNumChans, (int)xfregs.bEnableDualTexTransform, bpmem.ztex2.op,
		bpmem.blendmode.colorupdate, bpmem.blendmode.alphaupdate, bpmem.zmode.updateenable);

	for (int i = 0; i < xfregs.nNumChans; ++i) 
	{
		LitChannel* ch = &xfregs.colChans[i].color;
		PRIM_LOG("colchan%d: matsrc=%d, light=0x%x, ambsrc=%d, diffunc=%d, attfunc=%d", i, ch->matsource, ch->GetFullLightMask(), ch->ambsource, ch->diffusefunc, ch->attnfunc);
		ch = &xfregs.colChans[i].alpha;
		PRIM_LOG("alpchan%d: matsrc=%d, light=0x%x, ambsrc=%d, diffunc=%d, attfunc=%d", i, ch->matsource, ch->GetFullLightMask(), ch->ambsource, ch->diffusefunc, ch->attnfunc);
	}

	for (int i = 0; i < xfregs.numTexGens; ++i) 
	{
		TexMtxInfo tinfo = xfregs.texcoords[i].texmtxinfo;
		if (tinfo.texgentype != XF_TEXGEN_EMBOSS_MAP) tinfo.hex &= 0x7ff;
		if (tinfo.texgentype != XF_TEXGEN_REGULAR) tinfo.projection = 0;

		PRIM_LOG("txgen%d: proj=%d, input=%d, gentype=%d, srcrow=%d, embsrc=%d, emblght=%d, postmtx=%d, postnorm=%d",
			i, tinfo.projection, tinfo.inputform, tinfo.texgentype, tinfo.sourcerow, tinfo.embosssourceshift, tinfo.embosslightshift,
			xfregs.texcoords[i].postmtxinfo.index, xfregs.texcoords[i].postmtxinfo.normalize);
	}

	PRIM_LOG("pixel: tev=%d, ind=%d, texgen=%d, dstalpha=%d, alphafunc=0x%x", bpmem.genMode.numtevstages+1, bpmem.genMode.numindstages,
		bpmem.genMode.numtexgens, (u32)bpmem.dstalpha.enable, (bpmem.alpha_test.hex>>16)&0xff);
#endif

	u32 usedtextures = 0;
	for (u32 i = 0; i < (u32)bpmem.genMode.numtevstages + 1; ++i)
		if (bpmem.tevorders[i / 2].getEnable(i & 1))
			usedtextures |= 1 << bpmem.tevorders[i/2].getTexMap(i & 1);

	if (bpmem.genMode.numindstages > 0)
		for (u32 i = 0; i < (u32)bpmem.genMode.numtevstages + 1; ++i)
			if (bpmem.tevind[i].IsActive() && bpmem.tevind[i].bt < bpmem.genMode.numindstages)
				usedtextures |= 1 << bpmem.tevindref.getTexMap(bpmem.tevind[i].bt);

	for (u32 i = 0; i < 8; ++i)
	{
		if (usedtextures & (1 << i))
		{
			// TODO:
			//glActiveTexture(GL_TEXTURE0 + i);

			Renderer::SetSamplerState(i & 3, i >> 2);
			FourTexUnits &tex = bpmem.tex[i >> 2];

			TCacheEntry::TCacheEntryBase* tentry = TextureCache::Load(i, 
				(tex.texImage3[i&3].image_base/* & 0x1FFFFF*/) << 5,
				tex.texImage0[i&3].width + 1, tex.texImage0[i&3].height + 1,
				tex.texImage0[i&3].format, tex.texTlut[i&3].tmem_offset<<9, 
				tex.texTlut[i&3].tlut_format,
				(tex.texMode0[i&3].min_filter & 3) && (tex.texMode0[i&3].min_filter != 8),
				(tex.texMode1[i&3].max_lod >> 4));

			if (tentry)
			{
				// 0s are probably for no manual wrapping needed.
				PixelShaderManager::SetTexDims(i, tentry->nativeW, tentry->nativeH, 0, 0);
			}
			else
				ERROR_LOG(VIDEO, "error loading texture");
		}
	}

	// set global constants
	VertexShaderManager::SetConstants();
	PixelShaderManager::SetConstants();

	// finally bind
	if (false == PixelShaderCache::SetShader(false, g_nativeVertexFmt->m_components))
		return;
	if (false == VertexShaderCache::SetShader(g_nativeVertexFmt->m_components))
		return;

	const int stride = g_nativeVertexFmt->GetVertexStride();
	//if (g_nativeVertexFmt)
		g_nativeVertexFmt->SetupVertexPointers();

	g_renderer->ResumePixelPerf(false);
	g_vertex_manager->Draw(stride, false);
	g_renderer->PausePixelPerf(false);

	// run through vertex groups again to set alpha
	if (false == g_ActiveConfig.bDstAlphaPass && bpmem.dstalpha.enable && bpmem.blendmode.alphaupdate)
	{
		if (false == PixelShaderCache::SetShader(true, g_nativeVertexFmt->m_components))
			return;

		g_vertex_manager->Draw(stride, true);
	}

	// TODO:
	//IndexGenerator::Start(TIBuffer, LIBuffer, PIBuffer);

#if defined(_DEBUG) || defined(DEBUGFAST)
	if (g_ActiveConfig.iLog & CONF_SAVESHADERS) 
	{
		// save the shaders
		char strfile[255];
		sprintf(strfile, "%sps%.3d.txt", File::GetUserPath(D_DUMPFRAMES_IDX).c_str(), g_ActiveConfig.iSaveTargetId);
		std::ofstream fps;
		OpenFStream(fps, strfile, std::ios_base::out);
		fps << ps->strprog.c_str();
		sprintf(strfile, "%svs%.3d.txt", File::GetUserPath(D_DUMPFRAMES_IDX).c_str(), g_ActiveConfig.iSaveTargetId);
		std::ofstream fvs;
		OpenFStream(fvs, strfile, std::ios_base::out);
		fvs << vs->strprog.c_str();
	}

	if (g_ActiveConfig.iLog & CONF_SAVETARGETS) 
	{
		char str[128];
		sprintf(str, "%starg%.3d.tga", File::GetUserPath(D_DUMPFRAMES_IDX).c_str(), g_ActiveConfig.iSaveTargetId);
		TargetRectangle tr;
		tr.left = 0;
		tr.right = Renderer::GetTargetWidth();
		tr.top = 0;
		tr.bottom = Renderer::GetTargetHeight();
		Renderer::SaveRenderTarget(str, tr);
	}
#endif
	++g_Config.iSaveTargetId;
}
#endif

void VertexManager::DoState(PointerWrap& p)
{
	g_vertex_manager->vDoState(p);
}

void VertexManager::DoStateShared(PointerWrap& p)
{
	// It seems we half-assume to be flushed here
	// We update s_pCurBufferPointer yet don't worry about IndexGenerator's outdated pointers
	// and maybe other things are overlooked
	
	p.Do(LocalVBuffer);
	p.Do(TIBuffer);
	p.Do(LIBuffer);
	p.Do(PIBuffer);
	
	s_pBaseBufferPointer = &LocalVBuffer[0];
	s_pEndBufferPointer = s_pBaseBufferPointer + LocalVBuffer.size();
	p.DoPointer(s_pCurBufferPointer, s_pBaseBufferPointer);
}<|MERGE_RESOLUTION|>--- conflicted
+++ resolved
@@ -115,14 +115,8 @@
 	// loading a state will invalidate BP, so check for it
 	g_video_backend->CheckInvalidState();
 	
-<<<<<<< HEAD
-	if (LocalVBuffer == s_pCurBufferPointer) return;
-	if (Flushed) return;
-	Flushed = true;	
-=======
 	VideoFifo_CheckEFBAccess();
 	
->>>>>>> 8d5299c2
 	g_vertex_manager->vFlush();
 	
 	g_vertex_manager->ResetBuffer();
